--- conflicted
+++ resolved
@@ -285,13 +285,8 @@
     }
 
     /// Returns the dimensions of the image.
-<<<<<<< HEAD
     pub fn dimensions(&self) -> Rect {
         Rect::new(0.0, 0.0, self.width() as f32, self.height() as f32)
-=======
-    pub fn get_dimensions(&self) -> Rect {
-        Rect::new(0.0, 0.0, f32::from(self.width()), f32::from(self.height()))
->>>>>>> c692f4a8
     }
 
     /// Gets the `Image`'s `WrapMode` along the X and Y axes.
