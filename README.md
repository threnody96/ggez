[![ggez logo](docs/ggez-logo-maroon-full.svg)](http://ggez.rs/)
# What is this?
[![Build Status](https://travis-ci.org/ggez/ggez.svg?branch=master)](https://travis-ci.org/ggez/ggez)
[![Build status](https://ci.appveyor.com/api/projects/status/3v9lsq6n9li7kxim/branch/master?svg=true)](https://ci.appveyor.com/project/svenstaro/ggez/branch/master)
[![Docs Status](https://docs.rs/ggez/badge.svg)](https://docs.rs/ggez)
[![license](https://img.shields.io/badge/license-MIT-blue.svg)](https://github.com/ggez/ggez/blob/master/LICENSE)
[![Crates.io](https://img.shields.io/crates/v/ggez.svg)](https://crates.io/crates/ggez)
[![Crates.io](https://img.shields.io/crates/d/ggez.svg)](https://crates.io/crates/ggez)

WARNING: The current released version, 0.5.0-rc.X, is **NOT DONE**.  It
is basically a PRE-RELEASE.  It will get fixed up pretty rapidly, and
you are encouraged to use it, as the API will not change much before the
final release.  However, the docs are not entirely updated, and there
WILL be bugs!  They should get fixed rapidly, and a real release
coming Real Soon.  But it seemed better to get people using the thing
instead of blocking it on things like updating the web site.  You can
track release progress [here](https://github.com/ggez/ggez/milestone/5).

ggez is a Rust library to create a Good Game Easily.

More specifically, ggez is a lightweight cross-platform game framework
for making 2D games with minimum friction.  It aims to implement an
API based on (a Rustified version of) the [LÖVE](https://love2d.org/)
game framework.  This means it contains basic and portable 2D
drawing, sound, resource loading and event handling, but finer details
like performance characteristics may be very different (e.g. ggez does
*not* do automatic batching).

ggez is not meant to be everything to everyone, but rather a good
base upon which to build.  Thus it takes a fairly
batteries-included approach without needing a million additions
and plugins for everything imaginable, but also does not dictate
higher-level functionality such as physics engine or entity
component system.  Instead the goal is to allow you to use
whichever libraries you want to provide these functions, or build
your own libraries atop ggez.

## Features

* Filesystem abstraction that lets you load resources from folders or zip files
* Hardware-accelerated 2D rendering built on the `gfx-rs` graphics engine
* Loading and playing .ogg, .wav and .flac files via the `rodio` crate
* TTF font rendering with `rusttype` and `glyph_brush`.
* Interface for handling keyboard and mouse events easily through callbacks
* Config file for defining engine and game settings
* Easy timing and FPS measurement functions.
* Math integration with `mint`.
* Some more advanced graphics options: shaders, sprite batches and render targets


## Supported platforms

 * Fully supported: Windows, Linux, macOS
 * Work in progress: Web/WASM/Emscripten
 * Not officially supported yet (but maybe you can help!): Android, iOS

For details, see [docs/BuildingForEveryPlatform.md](docs/BuildingForEveryPlatform.md)

## Who's using ggez?

Check out the [projects list!](docs/Projects.md)

## Usage

ggez is requires rustc >= 1.31 and distributed on
crates.io.  To include it in your project, just add the dependency
line to your `Cargo.toml` file:

```text
ggez = "0.5"
```
<<<<<<< HEAD

However you also need to have the SDL2 libraries installed on your
system.  The best way to do this is documented [by the SDL2
crate](https://github.com/AngryLawyer/rust-sdl2#user-content-requirements).

ggez consists of three main parts: A `Context` object which
contains all the state required to interface with the computer's
hardware, an `EventHandler` trait that the user implements to
register callbacks for events, and various sub-modules such as
`graphics` and `audio` that provide the functionality to actually
get stuff done.  The general pattern is to create a struct holding
your game's data which implements the `EventHandler` trait.
Create a new `Context` object with default objects from a `ContextBuilder`
or `Conf` object, and then call `event::run()` with
the `Context` and an instance of your `EventHandler` to run your game's
main loop.

## Getting started

For a quick tutorial on ggez, see the [Hello ggez](https://github.com/ggez/ggez/blob/master/docs/guides/HelloGgez.md) guide in the `docs/` directory.

## Examples

See the `examples/` directory in the source.  Most examples show off
a single feature of ggez, while `astroblasto` is a small  but
complete Asteroids-like game.
=======
See the [API docs](https://docs.rs/ggez/) for full documentation, or the [examples](/examples) directory for a number of commented examples of varying complexity.  Most examples show off
a single feature of ggez, while `astroblasto` and `snake` are a small but complete games.
>>>>>>> d455fd1e

To run the examples, just check out the source and execute `cargo run --example`
in the root directory:

```text
git clone https://github.com/ggez/ggez.git
cd ggez
cargo run --example astroblasto
```

If this doesn't work, see the
[FAQ](https://github.com/ggez/ggez/blob/master/docs/FAQ.md) for solutions
to common problems.

### Basic Project Template

```rust
use ggez::{Context, ContextBuilder, GameResult};
use ggez::event::{self, EventHandler};

fn main() {
    // Make a Context.
    let ctx = &mut /* ContextBuilder params */

    // Create an instance of your event handler.
    // Usually, you should provide it with the Context object to
    // use when setting your game up.
    let mut my_game = MyGame::new(ctx);

    // Run!
    match event::run(ctx, &mut my_game) {
        Ok(_) => println!("Exited cleanly."),
        Err(e) => println!("Error occured: {}", e)
    }
}

struct MyGame {
    // Your state here...
}

impl EventHandler for MyGame {
    fn update(&mut self, _ctx: &mut Context) -> GameResult<()> {
        // Update code here...
    }

    fn draw(&mut self, _ctx: &mut Context) -> GameResult<()> {
        // Draw code here...
    }
}
```

## Implementation details

ggez is built upon `winit` for windowing and events, `rodio` for sound,
and a 2D drawing engine implemented in `gfx` using the OpenGL backend
(which currently defaults to use OpenGL 3.2).  It *should* be
entirely thread-safe outside of the basic event-handling loop, and
portable to Windows, Linux and Mac.

ggez is Pure Rust(tm).

## Help!

Sources of information:

 * The [FAQ](https://github.com/ggez/ggez/blob/master/docs/FAQ.md) has answers to common questions and problems.
 * The [API docs](https://docs.rs/ggez/), a lot of design stuff is explained there.
 * Check out the [examples](https://github.com/ggez/ggez/tree/master/examples).

 If you still have problems or questions, feel free to ask!  Easiest ways are:

 * open an issue on [the Github issue tracker](https://github.com/ggez/ggez/issues)
 * say hi in the `#rust-gamedev` IRC channel on the `irc.mozilla.org` server
 * or in the [unofficial Rust Discord server](http://bit.ly/rust-community)<|MERGE_RESOLUTION|>--- conflicted
+++ resolved
@@ -69,7 +69,6 @@
 ```text
 ggez = "0.5"
 ```
-<<<<<<< HEAD
 
 However you also need to have the SDL2 libraries installed on your
 system.  The best way to do this is documented [by the SDL2
@@ -87,6 +86,9 @@
 the `Context` and an instance of your `EventHandler` to run your game's
 main loop.
 
+See the [API docs](https://docs.rs/ggez/) for full documentation, or the [examples](/examples) directory for a number of commented examples of varying complexity.  Most examples show off
+a single feature of ggez, while `astroblasto` and `snake` are a small but complete games.
+
 ## Getting started
 
 For a quick tutorial on ggez, see the [Hello ggez](https://github.com/ggez/ggez/blob/master/docs/guides/HelloGgez.md) guide in the `docs/` directory.
@@ -96,10 +98,6 @@
 See the `examples/` directory in the source.  Most examples show off
 a single feature of ggez, while `astroblasto` is a small  but
 complete Asteroids-like game.
-=======
-See the [API docs](https://docs.rs/ggez/) for full documentation, or the [examples](/examples) directory for a number of commented examples of varying complexity.  Most examples show off
-a single feature of ggez, while `astroblasto` and `snake` are a small but complete games.
->>>>>>> d455fd1e
 
 To run the examples, just check out the source and execute `cargo run --example`
 in the root directory:
